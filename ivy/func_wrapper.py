--- conflicted
+++ resolved
@@ -858,12 +858,8 @@
             The return of the function, with `out` handled correctly for
             inplace updates.
         """
-<<<<<<< HEAD
+        nonlocal handle_out_in_backend
         if out is None:
-=======
-        nonlocal handle_out_in_backend
-        if out is None or is_compos_fn:
->>>>>>> 06b96ae9
             return fn(*args, out=out, **kwargs)
         if ivy.gradients._is_variable(out):
             handle_out_in_backend = False
