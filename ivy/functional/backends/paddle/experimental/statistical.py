--- conflicted
+++ resolved
@@ -336,21 +336,6 @@
     return tuple(reversed(coord))
 
 
-<<<<<<< HEAD
-def cov(
-    x1: paddle.Tensor,
-    x2: paddle.Tensor = None,
-    /,
-    *,
-    rowVar: bool = True,
-    bias: bool = False,
-    ddof: Optional[int] = None,
-    fweights: Optional[paddle.Tensor] = None,
-    aweights: Optional[paddle.Tensor] = None,
-    dtype: Optional[paddle.dtype] = None,
-) -> paddle.Tensor:
-    raise IvyNotImplementedException()
-=======
 @with_unsupported_device_and_dtypes(
     {
         "2.4.2 and below": {
@@ -379,5 +364,4 @@
 ) -> paddle.Tensor:
     return paddle.bincount(x, weights=weights, minlength=minlength).cast(
         x.dtype if weights is None else weights.dtype
-    )
->>>>>>> 92904639
+    )