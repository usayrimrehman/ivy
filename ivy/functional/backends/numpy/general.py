"""Collection of Numpy general functions, wrapped to fit Ivy syntax and signature."""

# global
from typing import Optional, Union, Sequence, List
import numpy as np
from operator import mul
from functools import reduce
import multiprocessing as _multiprocessing
from numbers import Number

# local
import ivy
from ivy.functional.backends.numpy.device import _to_device

# Helpers #
# --------#


def copy_array(x: np.ndarray, *, out: Optional[np.ndarray] = None) -> np.ndarray:
    return x.copy()


def array_equal(x0: np.ndarray, x1: np.ndarray) -> bool:
    return np.array_equal(x0, x1)


def to_numpy(x: np.ndarray, copy: bool = True) -> np.ndarray:
    if copy:
        return x.copy()
    else:
        return x


def to_scalar(x: np.ndarray) -> Number:
    return x.item()


def to_list(x: np.ndarray) -> list:
    return x.tolist()


def container_types():
    return []


def inplace_arrays_supported():
    return True


inplace_variables_supported = lambda: True


def inplace_update(
    x: Union[ivy.Array, np.ndarray],
    val: Union[ivy.Array, np.ndarray],
    ensure_in_backend: bool = False,
) -> ivy.Array:
    if ivy.is_array(x) and ivy.is_array(val):
        (x_native, val_native), _ = ivy.args_to_native(x, val)

        # make both arrays contiguous if not already
        if not x_native.flags.c_contiguous:
            x_native = np.ascontiguousarray(x_native)
        if not val_native.flags.c_contiguous:
            val_native = np.ascontiguousarray(val_native)

        if val_native.shape == x_native.shape:
            if x_native.dtype != val_native.dtype:
                x_native = x_native.astype(val_native.dtype)
            np.copyto(x_native, val_native)
        else:
            x_native = val_native
        if ivy.is_ivy_array(x):
            x.data = x_native
        else:
            x = ivy.Array(x_native)
        return x
    else:
        return val


def is_native_array(x, exclusive=False):
    if isinstance(x, np.ndarray):
        return True
    return False


def floormod(
    x: np.ndarray, y: np.ndarray, *, out: Optional[np.ndarray] = None
) -> np.ndarray:
    ret = np.asarray(x % y)
    return ret


def unstack(x: np.ndarray, axis: int, keepdims: bool = False) -> List[np.ndarray]:
    if x.shape == ():
        return [x]
    x_split = np.split(x, x.shape[axis], axis)
    if keepdims:
        return x_split
    return [np.squeeze(item, axis) for item in x_split]


def inplace_decrement(
    x: Union[ivy.Array, np.ndarray], val: Union[ivy.Array, np.ndarray]
) -> ivy.Array:
    (x_native, val_native), _ = ivy.args_to_native(x, val)
    x_native -= val_native
    if ivy.is_ivy_array(x):
        x.data = x_native
    else:
        x = ivy.Array(x_native)
    return x


def inplace_increment(
    x: Union[ivy.Array, np.ndarray], val: Union[ivy.Array, np.ndarray]
) -> ivy.Array:
    (x_native, val_native), _ = ivy.args_to_native(x, val)
    x_native += val_native
    if ivy.is_ivy_array(x):
        x.data = x_native
    else:
        x = ivy.Array(x_native)
    return x


def _infer_dtype(x_dtype: np.dtype):
    default_dtype = ivy.infer_default_dtype(x_dtype)
    if ivy.dtype_bits(x_dtype) < ivy.dtype_bits(default_dtype):
        dtype = default_dtype
    else:
        dtype = x_dtype
    return dtype


def cumsum(
    x: np.ndarray,
    axis: int = 0,
    dtype: Optional[np.dtype] = None,
    out: Optional[np.ndarray] = None,
) -> np.ndarray:
    if dtype is None:
        dtype = _infer_dtype(x.dtype)
    return np.cumsum(x, axis, dtype=dtype, out=out)


cumsum.support_native_out = True


def cumprod(
    x: np.ndarray,
    axis: int = 0,
    exclusive: Optional[bool] = False,
    dtype: Optional[np.dtype] = None,
    out: Optional[np.ndarray] = None,
) -> np.ndarray:
    if dtype is None:
        dtype = _infer_dtype(x.dtype)
    if exclusive:
        x = np.swapaxes(x, axis, -1)
        x = np.concatenate((np.ones_like(x[..., -1:]), x[..., :-1]), -1)
<<<<<<< HEAD
        res = np.cumprod(x, -1, dtype=dtype, out=out)
        return np.swapaxes(res, axis, -1)
    return np.cumprod(x, axis, dtype=dtype, out=out)
=======
        res = np.cumprod(x, -1)
        res = np.swapaxes(res, axis, -1)
        if out is not None:
            return ivy.inplace_update(out, res)
        return res
    return np.cumprod(x, axis, out=out)
>>>>>>> d944cb5c


cumprod.support_native_out = True


def scatter_flat(
    indices: np.ndarray,
    updates: np.ndarray,
    size: Optional[int] = None,
    tensor: Optional[np.ndarray] = None,
    reduction: str = "sum",
    *,
    out: Optional[np.ndarray] = None
) -> np.ndarray:
    target = tensor
    target_given = ivy.exists(target)
    if ivy.exists(size) and ivy.exists(target):
        assert len(target.shape) == 1 and target.shape[0] == size
    if reduction == "sum":
        if not target_given:
            target = np.zeros([size], dtype=updates.dtype)
        np.add.at(target, indices, updates)
    elif reduction == "replace":
        if not target_given:
            target = np.zeros([size], dtype=updates.dtype)
        target = np.asarray(target).copy()
        target.setflags(write=1)
        target[indices] = updates
    elif reduction == "min":
        if not target_given:
            target = np.ones([size], dtype=updates.dtype) * 1e12
        np.minimum.at(target, indices, updates)
        if not target_given:
            target = np.where(target == 1e12, 0.0, target)
    elif reduction == "max":
        if not target_given:
            target = np.ones([size], dtype=updates.dtype) * -1e12
        np.maximum.at(target, indices, updates)
        if not target_given:
            target = np.where(target == -1e12, 0.0, target)
    else:
        raise Exception(
            'reduction is {}, but it must be one of "sum", "min" or "max"'.format(
                reduction
            )
        )
    return _to_device(target)


# noinspection PyShadowingNames
def scatter_nd(
    indices: np.ndarray,
    updates: np.ndarray,
    shape: Optional[Union[ivy.NativeShape, Sequence[int]]] = None,
    tensor: Optional[np.ndarray] = None,
    reduction: str = "sum",
    *,
    out: Optional[np.ndarray] = None
) -> np.ndarray:
    target = tensor
    target_given = ivy.exists(target)
    if ivy.exists(shape) and ivy.exists(target):
        assert ivy.to_ivy_shape(target.shape) == ivy.to_ivy_shape(shape)
    shape = list(shape) if ivy.exists(shape) else list(tensor.shape)
    indices_flat = indices.reshape(-1, indices.shape[-1]).T
    indices_tuple = tuple(indices_flat) + (Ellipsis,)
    if reduction == "sum":
        if not target_given:
            target = np.zeros(shape, dtype=updates.dtype)
        np.add.at(target, indices_tuple, updates)
    elif reduction == "replace":
        if not target_given:
            target = np.zeros(shape, dtype=updates.dtype)
        target = np.asarray(target).copy()
        target.setflags(write=1)
        target[indices_tuple] = updates
    elif reduction == "min":
        if not target_given:
            target = np.ones(shape, dtype=updates.dtype) * 1e12
        np.minimum.at(target, indices_tuple, updates)
        if not target_given:
            target = np.where(target == 1e12, 0.0, target)
    elif reduction == "max":
        if not target_given:
            target = np.ones(shape, dtype=updates.dtype) * -1e12
        np.maximum.at(target, indices_tuple, updates)
        if not target_given:
            target = np.where(target == -1e12, 0.0, target)
    else:
        raise Exception(
            'reduction is {}, but it must be one of "sum", "min" or "max"'.format(
                reduction
            )
        )
    return _to_device(target)


def gather(
    params: np.ndarray,
    indices: np.ndarray,
    axis: Optional[int] = -1,
    *,
    out: Optional[np.ndarray] = None
) -> np.ndarray:
    return _to_device(np.take_along_axis(params, indices, axis))


def gather_nd(
    params: np.ndarray, indices: np.ndarray, *, out: Optional[np.ndarray] = None
) -> np.ndarray:
    indices_shape = indices.shape
    params_shape = params.shape
    num_index_dims = indices_shape[-1]
    result_dim_sizes_list = [
        reduce(mul, params_shape[i + 1 :], 1) for i in range(len(params_shape) - 1)
    ] + [1]
    result_dim_sizes = np.array(result_dim_sizes_list)
    implicit_indices_factor = int(result_dim_sizes[num_index_dims - 1].item())
    flat_params = np.reshape(params, (-1,))
    new_shape = [1] * (len(indices_shape) - 1) + [num_index_dims]
    indices_scales = np.reshape(result_dim_sizes[0:num_index_dims], new_shape)
    indices_for_flat_tiled = np.tile(
        np.reshape(np.sum(indices * indices_scales, -1, keepdims=True), (-1, 1)),
        (1, implicit_indices_factor),
    )
    implicit_indices = np.tile(
        np.expand_dims(np.arange(implicit_indices_factor), 0),
        (indices_for_flat_tiled.shape[0], 1),
    )
    indices_for_flat = indices_for_flat_tiled + implicit_indices
    flat_indices_for_flat = np.reshape(indices_for_flat, (-1,)).astype(np.int32)
    flat_gather = np.take(flat_params, flat_indices_for_flat, 0)
    new_shape = list(indices_shape[:-1]) + list(params_shape[num_index_dims:])
    res = np.reshape(flat_gather, new_shape)
    return _to_device(res)


def multiprocessing(context=None):
    return (
        _multiprocessing if context is None else _multiprocessing.get_context(context)
    )


def indices_where(x, out: Optional[np.ndarray] = None):
    where_x = np.where(x)
    if len(where_x) == 1:
        return np.expand_dims(where_x[0], -1)
    res = np.concatenate([np.expand_dims(item, -1) for item in where_x], -1, out=out)
    return res


indices_where.support_native_out = True


# noinspection PyUnusedLocal
def one_hot(
    indices: np.ndarray, depth: int, *, device: str, out: Optional[np.ndarray] = None
) -> np.ndarray:
    # from https://stackoverflow.com/questions/38592324/one-hot-encoding-using-numpy
    res = np.eye(depth)[np.array(indices).reshape(-1)]
    return res.reshape(list(indices.shape) + [depth])


def shape(x: np.ndarray, as_array: bool = False) -> Union[ivy.Shape, ivy.Array]:
    if as_array:
        return ivy.array(np.shape(x))
    else:
        return ivy.Shape(x.shape)


def get_num_dims(x, as_tensor=False):
    return np.asarray(len(np.shape(x))) if as_tensor else len(x.shape)


def current_backend_str():
    return "numpy"<|MERGE_RESOLUTION|>--- conflicted
+++ resolved
@@ -160,18 +160,12 @@
     if exclusive:
         x = np.swapaxes(x, axis, -1)
         x = np.concatenate((np.ones_like(x[..., -1:]), x[..., :-1]), -1)
-<<<<<<< HEAD
-        res = np.cumprod(x, -1, dtype=dtype, out=out)
-        return np.swapaxes(res, axis, -1)
-    return np.cumprod(x, axis, dtype=dtype, out=out)
-=======
-        res = np.cumprod(x, -1)
+        res = np.cumprod(x, -1, dtype=dtype)
         res = np.swapaxes(res, axis, -1)
         if out is not None:
             return ivy.inplace_update(out, res)
         return res
-    return np.cumprod(x, axis, out=out)
->>>>>>> d944cb5c
+    return np.cumprod(x, axis, dtype=dtype, out=out)
 
 
 cumprod.support_native_out = True
