--- conflicted
+++ resolved
@@ -79,28 +79,19 @@
 
 def roll(
     x: JaxArray,
-<<<<<<< HEAD
-    shift: Union[int, Tuple[int, ...]],
-    axis: Optional[Union[int, Tuple[int, ...]]] = None,
-    *,
-    out: Optional[JaxArray] = None,
-=======
     shift: Union[int, Sequence[int]],
     axis: Optional[Union[int, Sequence[int]]] = None,
->>>>>>> cd462248
+    *,
+    out: Optional[JaxArray] = None,
 ) -> JaxArray:
     return jnp.roll(x, shift, axis)
 
 
 def squeeze(
     x: JaxArray,
-<<<<<<< HEAD
-    axis: Union[int, Tuple[int], List[int]] = None,
-    *,
-    out: Optional[JaxArray] = None,
-=======
     axis: Optional[Union[int, Tuple[int], List[int]]] = None,
->>>>>>> cd462248
+    *,
+    out: Optional[JaxArray] = None,
 ) -> JaxArray:
     if x.shape == ():
         if axis is None or axis == 0 or axis == -1:
