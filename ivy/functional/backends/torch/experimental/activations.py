--- conflicted
+++ resolved
@@ -39,34 +39,8 @@
 relu6.unsupported_dtypes = (
     "float16",
     "bfloat16",
-<<<<<<< HEAD
 )
-=======
-)
-
-
-@with_unsupported_dtypes({"1.11.0 and below": ("bfloat16", "float16")}, backend_version)
-def batch_norm(
-    x: torch.Tensor,
-    mean: torch.Tensor,
-    variance: torch.Tensor,
-    /,
-    *,
-    scale: Optional[torch.Tensor] = None,
-    offset: Optional[torch.Tensor] = None,
-    training: bool = False,
-    eps: float = 1e-5,
-):
-    mean.requires_grad = False
-    variance.requires_grad = False
-    scale.requires_grad = False
-    offset.requires_grad = False
-    return torch.nn.functional.batch_norm(
-        x, mean, variance, weight=scale, bias=offset, training=training, eps=eps
-    )
-
 
 @with_unsupported_dtypes({"1.13.0 and below": ("float16", "bfloat16")}, backend_version)
 def logsigmoid(input: torch.Tensor) -> torch.Tensor:
-    return torch.nn.functional.logsigmoid(input)
->>>>>>> cf0b3d3c
+    return torch.nn.functional.logsigmoid(input)