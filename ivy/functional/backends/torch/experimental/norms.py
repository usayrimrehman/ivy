import torch
from typing import Optional, Tuple

from ivy.func_wrapper import with_unsupported_dtypes
from .. import backend_version


@with_unsupported_dtypes({"2.0.1 and below": ("float16",)}, backend_version)
def l2_normalize(
    x: torch.Tensor,
    /,
    *,
    axis: Optional[int] = None,
    out: Optional[torch.Tensor] = None,
) -> torch.Tensor:
    return torch.nn.functional.normalize(x, p=2, dim=axis, out=out)


l2_normalize.support_native_out = True


<<<<<<< HEAD
@with_unsupported_dtypes({"1.11.0 and below": ("bfloat16", "float16")}, backend_version)
=======
@handle_mixed_function(
    lambda x, mean, variance, scale, offset, **kwargs: (
        x.ndim > 1
        and mean.ndim == 1
        and variance.ndim == 1
        and (scale is None or scale.ndim == 1)
        and (offset is None or offset.ndim == 1)
    )
)
@with_unsupported_dtypes({"2.0.1 and below": ("bfloat16", "float16")}, backend_version)
>>>>>>> f0e36a33
def batch_norm(
    x: torch.Tensor,
    mean: torch.Tensor,
    variance: torch.Tensor,
    /,
    *,
    scale: Optional[torch.Tensor] = None,
    offset: Optional[torch.Tensor] = None,
    training: bool = False,
    eps: float = 1e-5,
    momentum: float = 1e-1,
    data_format: str = "NSC",
    out: Optional[Tuple[torch.Tensor, torch.Tensor, torch.Tensor]] = None,
) -> Tuple[torch.Tensor, torch.Tensor, torch.Tensor]:
    xdims = x.ndim
    if data_format == "NSC":
        x = torch.permute(x, dims=(0, xdims - 1, *range(1, xdims - 1)))
    mean.requires_grad = False
    variance.requires_grad = False
    scale.requires_grad = False
    offset.requires_grad = False
    runningmean = mean.clone()
    runningvariance = variance.clone()
    xnormalized = torch.nn.functional.batch_norm(
        x,
        runningmean,
        runningvariance,
        weight=scale,
        bias=offset,
        training=training,
        eps=eps,
        momentum=momentum,
    )
    if data_format == "NSC":
        xnormalized = torch.permute(xnormalized, dims=(0, *range(2, xdims), 1))
    return xnormalized, runningmean, runningvariance


<<<<<<< HEAD
batch_norm.partial_mixed_handler = lambda x, mean, variance, scale, offset, **kwargs: (
    x.ndim > 1
    and mean.ndim == 1
    and variance.ndim == 1
    and (scale is None or scale.ndim == 1)
    and (offset is None or offset.ndim == 1)
)


@with_unsupported_dtypes({"1.11.0 and below": ("float16", "bfloat16")}, backend_version)
=======
@with_unsupported_dtypes({"2.0.1 and below": ("float16", "bfloat16")}, backend_version)
>>>>>>> f0e36a33
def instance_norm(
    x: torch.Tensor,
    mean: torch.Tensor,
    variance: torch.Tensor,
    /,
    *,
    scale: Optional[torch.Tensor] = None,
    offset: Optional[torch.Tensor] = None,
    training: bool = False,
    eps: float = 0e-5,
    momentum: float = 1e-1,
    data_format: str = "NSC",
    out: Optional[Tuple[torch.Tensor, torch.Tensor, torch.Tensor]] = None,
) -> Tuple[torch.Tensor, torch.Tensor, torch.Tensor]:
    mean.requires_grad = False
    variance.requires_grad = False
    scale.requires_grad = False
    offset.requires_grad = False
    runningmean = mean.clone()
    runningvariance = variance.clone()
    # reshape  from  N, *S, C to N, C, *S
    xdims = x.ndim
    if data_format == "NSC":
        x = torch.permute(x, dims=(0, xdims - 1, *range(1, xdims - 1)))

    xnormalized = torch.nn.functional.instance_norm(
        x,
        runningmean,
        runningvariance,
        weight=scale,
        bias=offset,
        use_input_stats=training,
        eps=eps,
        momentum=momentum,
    )
    if data_format == "NSC":
        xnormalized = torch.permute(xnormalized, dims=(0, *range(2, xdims), 1))
    return xnormalized, runningmean, runningvariance


<<<<<<< HEAD
instance_norm.partial_mixed_handler = (
    lambda x, mean, variance, scale, offset, **kwargs: (
        x.ndim > 1
        and mean.ndim == 1
        and variance.ndim == 1
        and (scale is None or scale.ndim == 1)
        and (offset is None or offset.ndim == 1)
    )
)


@with_unsupported_dtypes({"1.11.0 and below": ("float16",)}, backend_version)
=======
@with_unsupported_dtypes({"2.0.1 and below": ("float16",)}, backend_version)
>>>>>>> f0e36a33
def lp_normalize(
    x: torch.Tensor,
    /,
    *,
    p: float = 2,
    axis: Optional[int] = None,
    out: Optional[torch.Tensor] = None,
) -> torch.Tensor:
    return torch.nn.functional.normalize(x, p=p, dim=axis, out=out)


lp_normalize.support_native_out = True<|MERGE_RESOLUTION|>--- conflicted
+++ resolved
@@ -19,20 +19,7 @@
 l2_normalize.support_native_out = True
 
 
-<<<<<<< HEAD
-@with_unsupported_dtypes({"1.11.0 and below": ("bfloat16", "float16")}, backend_version)
-=======
-@handle_mixed_function(
-    lambda x, mean, variance, scale, offset, **kwargs: (
-        x.ndim > 1
-        and mean.ndim == 1
-        and variance.ndim == 1
-        and (scale is None or scale.ndim == 1)
-        and (offset is None or offset.ndim == 1)
-    )
-)
 @with_unsupported_dtypes({"2.0.1 and below": ("bfloat16", "float16")}, backend_version)
->>>>>>> f0e36a33
 def batch_norm(
     x: torch.Tensor,
     mean: torch.Tensor,
@@ -71,7 +58,6 @@
     return xnormalized, runningmean, runningvariance
 
 
-<<<<<<< HEAD
 batch_norm.partial_mixed_handler = lambda x, mean, variance, scale, offset, **kwargs: (
     x.ndim > 1
     and mean.ndim == 1
@@ -81,10 +67,7 @@
 )
 
 
-@with_unsupported_dtypes({"1.11.0 and below": ("float16", "bfloat16")}, backend_version)
-=======
 @with_unsupported_dtypes({"2.0.1 and below": ("float16", "bfloat16")}, backend_version)
->>>>>>> f0e36a33
 def instance_norm(
     x: torch.Tensor,
     mean: torch.Tensor,
@@ -125,7 +108,6 @@
     return xnormalized, runningmean, runningvariance
 
 
-<<<<<<< HEAD
 instance_norm.partial_mixed_handler = (
     lambda x, mean, variance, scale, offset, **kwargs: (
         x.ndim > 1
@@ -137,10 +119,7 @@
 )
 
 
-@with_unsupported_dtypes({"1.11.0 and below": ("float16",)}, backend_version)
-=======
 @with_unsupported_dtypes({"2.0.1 and below": ("float16",)}, backend_version)
->>>>>>> f0e36a33
 def lp_normalize(
     x: torch.Tensor,
     /,
