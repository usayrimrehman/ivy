--- conflicted
+++ resolved
@@ -58,7 +58,7 @@
     return xnormalized, runningmean, runningvariance
 
 
-<<<<<<< HEAD
+
 batch_norm.partial_mixed_handler = lambda x, mean, variance, scale, offset, **kwargs: (
     x.ndim > 1
     and mean.ndim == 1
@@ -68,8 +68,6 @@
 )
 
 
-=======
->>>>>>> a639ea00
 @with_unsupported_dtypes({"1.11.0 and below": ("float16", "bfloat16")}, backend_version)
 def instance_norm(
     x: torch.Tensor,
@@ -111,17 +109,6 @@
     return xnormalized, runningmean, runningvariance
 
 
-instance_norm.partial_mixed_handler = (
-    lambda x, mean, variance, scale, offset, **kwargs: (
-        x.ndim > 1
-        and mean.ndim == 1
-        and variance.ndim == 1
-        and (scale is None or scale.ndim == 1)
-        and (offset is None or offset.ndim == 1)
-    )
-)
-
-
 @with_unsupported_dtypes({"1.11.0 and below": ("float16",)}, backend_version)
 def lp_normalize(
     x: torch.Tensor,
