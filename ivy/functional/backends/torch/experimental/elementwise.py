--- conflicted
+++ resolved
@@ -489,16 +489,7 @@
     return True
 
 
-<<<<<<< HEAD
-@with_unsupported_dtypes({"1.11.0 and below": ("float16", "bfloat16")}, backend_version)
-=======
 @with_unsupported_dtypes({"2.0.1 and below": ("float16", "bfloat16")}, backend_version)
-@handle_mixed_function(
-    lambda input, end, weight, **kwargs: (
-        _are_suitable_types_for_torch_lerp(input, end, weight)
-    )
-)
->>>>>>> f0e36a33
 def lerp(
     input: torch.Tensor,
     end: torch.Tensor,
