--- conflicted
+++ resolved
@@ -92,9 +92,9 @@
 
 
 @to_ivy_arrays_and_back
-<<<<<<< HEAD
-def svdvals(input, *, out=None):
-    return ivy.svdvals(input, out=out)
+def svdvals(A, *, driver=None, out=None):
+    # TODO: add handling for driver
+    return ivy.svdvals(A, out=out)
 
 
 @to_ivy_arrays_and_back
@@ -109,9 +109,4 @@
         else:
             inputInv = A * math.nan
             info = ivy.ones([A.shape[i] for i in range(len(A.shape) - 2)] + [1], dtype=ivy.int32)
-            return inputInv, info
-=======
-def svdvals(A, *, driver=None, out=None):
-    # TODO: add handling for driver
-    return ivy.svdvals(A, out=out)
->>>>>>> effd1df7
+            return inputInv, info